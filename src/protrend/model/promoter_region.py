--- conflicted
+++ resolved
@@ -1,10 +1,7 @@
 from neomodel import StringProperty, IntegerProperty, RelationshipTo, ZeroOrOne
 
-<<<<<<< HEAD
+from protrend.utils.processors import rstrip, lstrip, lower_case, to_nan, to_str
 from protrend.utils.processors import rstrip, lstrip, lower_case, to_nan, to_int_str, to_str
-=======
-from protrend.utils.processors import rstrip, lstrip, lower_case, to_nan, to_str
->>>>>>> 676273a5
 from .base import BaseNode
 from .relationships import BaseRelationship, BASE_REL_TYPE, SOURCE_REL_TYPE, SourceRelationship
 from .utils import help_text, choices
@@ -20,11 +17,9 @@
     locus_tag_factor = StringProperty(required=True, unique_index=True, max_length=100,
                                       help_text=help_text.required_name)
     uniprot_accession = StringProperty(unique_index=True, max_length=50, help_text=help_text.uniprot_accession)
-<<<<<<< HEAD
+    start = IntegerProperty(help_text=help_text.start)
     uniprot_accession_factor = StringProperty(unique_index=True, max_length=50, help_text=help_text.uniprot_accession)
     promoter_sequence = StringProperty(help_text=help_text.promoter_sequence)
-=======
->>>>>>> 676273a5
     start = IntegerProperty(help_text=help_text.start)
     end = IntegerProperty(help_text=help_text.stop)
     strand = StringProperty(choices=choices.strand, help_text=help_text.strand)
